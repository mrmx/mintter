import type {Interceptor} from '@connectrpc/connect'
import {createGrpcWebTransport} from '@connectrpc/connect-web'
import {AppContextProvider, StyleProvider} from '@mintter/app/app-context'
import {AppIPC} from '@mintter/app/app-ipc'
import {AppErrorContent, RootAppError} from '@mintter/app/components/app-error'
import {DaemonStatusProvider} from '@mintter/app/node-status-context'
import Main from '@mintter/app/pages/main'
import {AppQueryClient, getQueryClient} from '@mintter/app/query-client'
import {toast} from '@mintter/app/toast'
import {NavigationContainer} from '@mintter/app/utils/navigation-container'
import {useListenAppEvent} from '@mintter/app/utils/window-events'
import {WindowUtils} from '@mintter/app/window-utils'
import {BACKEND_HTTP_URL, createGRPCClient} from '@mintter/shared'
import type {StateStream} from '@mintter/shared/src/utils/stream'
import {Spinner, YStack, useStream} from '@mintter/ui'
import '@tamagui/core/reset.css'
import '@tamagui/font-inter/css/400.css'
import '@tamagui/font-inter/css/700.css'
import {ipcLink} from 'electron-trpc/renderer'
import React, {Suspense, useEffect, useMemo, useState} from 'react'
import ReactDOM from 'react-dom/client'
import {ErrorBoundary} from 'react-error-boundary'
import {Toaster} from 'react-hot-toast'
import superjson from 'superjson'
import type {GoDaemonState} from './app-api'
import {createIPC} from './ipc'
import type {AppInfoType} from './preload'
import './root.css'
import {client, trpc} from './trpc'

const logger = {
  log: wrapLogger(console.log),
  error: wrapLogger(console.error),
}

function wrapLogger(logFn: (...args: any[]) => void) {
  return (...input: any[]) => {
    logFn(
      ...input.map((item) => {
        if (typeof item === 'string') return item
        try {
          return JSON.stringify(item, null, 2)
        } catch {}
        return item // on main thread this will likely be rendered as [object Object]
      }),
    )
  }
}

const securitySensitiveMethods = new Set([
  'Daemon.Register',
  'Daemon.GenMnemonic',
])
const enabledLogMessages = new Set<string>([
  // 'Accounts.ListAccounts',
  // 'Groups.GetGroup',
  // 'Groups.ListContent',
  // etc.. add the messages you need to see here, please comment out before committing!
])
const hiddenLogMessages = new Set<string>([
  'Daemon.GetInfo',
  'Networking.GetPeerInfo',
])
const loggingInterceptor: Interceptor = (next) => async (req) => {
  const serviceLabel = req.service.typeName.split('.').at(-1)
  const methodFullname = `${serviceLabel}.${req.method.name}`
  const isSensitive = securitySensitiveMethods.has(methodFullname)
  try {
    const result = await next(req)
    if (
      enabledLogMessages.has(methodFullname) &&
      !hiddenLogMessages.has(methodFullname)
    ) {
<<<<<<< HEAD
      logger.log(
        `🔃 to ${req.method.name} `,
        `${req.message.mnemonic.length} words HIDDEN FROM LOGS`,
        // @ts-ignore
        result?.message,
      )
      return result
    }
    if (
      req.method.name === 'GenMnemonic' &&
      req.service.typeName === 'com.mintter.daemon.v1alpha.Daemon'
    ) {
      logger.log(`🔃 to ${req.method.name} `, req.message, 'HIDDEN FROM LOGS')
      return result
    }
    const enabledLogMessages = new Set<string>([
      // 'Accounts.ListAccounts',
      // 'Groups.GetGroup',
      'Groups.ListContent',
      // etc.. add the messages you need to see here, please comment out before committing!
    ])
    const messageName: string = req.method.name
    const serviceLabel = req.service.typeName.split('.').at(-1)
    const request = req.message
    const response = result?.message
    if (serviceLabel === 'Daemon' && messageName === 'GetInfo') return result
    if (serviceLabel === 'Networking' && messageName === 'GetPeerInfo')
      return result
    if (enabledLogMessages.has(`${serviceLabel}.${messageName}`)) {
      logger.log(`🔃 to ${serviceLabel}.${req.method.name} `, request, response)
    } else {
      logger.log(`🔃 to ${serviceLabel}.${req.method.name} `)
=======
      const request = req.message
      const response = result?.message
      logger.log(`🔃 to ${methodFullname}`, request, response)
    } else if (!hiddenLogMessages.has(methodFullname)) {
      logger.log(`🔃 to ${methodFullname}`)
>>>>>>> c1fdeadc
    }
    return result
  } catch (e) {
    let error = e
    if (e.message.match('stream.getReader is not a function')) {
      error = new Error('RPC broken, try running yarn and ./dev gen')
    }
    if (isSensitive) {
      logger.error(`🚨 to ${methodFullname} `, 'HIDDEN FROM LOGS', error)
      throw error
    }
    logger.error(`🚨 to ${methodFullname} `, req.message, error)
    throw error
  }
}

const transport = createGrpcWebTransport({
  baseUrl: BACKEND_HTTP_URL,
  interceptors: [loggingInterceptor],
})

function useWindowUtils(ipc: AppIPC): WindowUtils {
  // const win = getCurrent()
  const [isMaximized, setIsMaximized] = useState<boolean | undefined>(false)
  const windowUtils = {
    maximize: () => {
      // toast.error('Not implemented maximize')
      setIsMaximized(true)
      ipc.send('maximize_window')
      // win.maximize()
    },
    unmaximize: () => {
      // toast.error('Not implemented')
      setIsMaximized(false)
      ipc.send('maximize_window')
      // win.unmaximize()
    },
    close: () => {
      // toast.error('Not implemented')
      ipc.send('close_window')
      // win.close()
    },
    minimize: () => {
      // toast.error('Not implemented')
      ipc.send('minimize_window')
      // win.minimize()
    },
    hide: () => {
      toast.error('Not implemented')
      // win.hide()
    },
    isMaximized,
  }
  return windowUtils
}

// @ts-expect-error
const daemonState: StateStream<GoDaemonState> = window.daemonState
// @ts-expect-error
const appInfo: AppInfoType = window.appInfo

function useGoDaemonState(): GoDaemonState | undefined {
  const [state, setState] = useState<GoDaemonState | undefined>(
    daemonState.get(),
  )

  useEffect(() => {
    const updateHandler = (value: GoDaemonState) => {
      setState(value)
    }
    if (daemonState.get() !== state) {
      // this is hacky and shouldn't be needed but this fixes some race where daemonState has changed already
      setState(daemonState.get())
    }
    const sub = daemonState.subscribe(updateHandler)

    return () => {
      sub()
    }
  }, [])

  return state
}

function MainApp({
  queryClient,
  ipc,
}: {
  queryClient: AppQueryClient
  ipc: AppIPC
}) {
  const darkMode = useStream<boolean>(window.darkMode)
  const daemonState = useGoDaemonState()
  const grpcClient = useMemo(() => createGRPCClient(transport), [])
  const windowUtils = useWindowUtils(ipc)

  useListenAppEvent('triggerPeerSync', () => {
    grpcClient.daemon
      .forceSync({})
      .then(() => {
        toast.success('Peer Sync Started')
      })
      .catch((e) => {
        console.error('Failed to sync', e)
        toast.error('Sync failed!')
      })
  })
  const utils = trpc.useContext()

  useEffect(() => {
    const sub = client.queryInvalidation.subscribe(undefined, {
      onData: (queryKey: unknown[]) => {
        if (!queryKey) return
        if (queryKey[0] === 'trpc.experiments.get') {
          utils.experiments.get.invalidate()
        } else if (queryKey[0] === 'trpc.pins.get') {
          utils.pins.get.invalidate()
        } else if (queryClient.client) {
          queryClient.client.invalidateQueries(queryKey)
        }
      },
    })
    return () => {
      sub.unsubscribe()
    }
  }, [queryClient.client, utils])

  useEffect(() => {
    // @ts-expect-error
    window.windowIsReady()
  }, [])

  if (daemonState?.t == 'ready') {
    return (
      <AppContextProvider
        grpcClient={grpcClient}
        platform={appInfo.platform()}
        queryClient={queryClient}
        ipc={ipc}
        externalOpen={async (url: string) => {
          ipc.send?.('open-external-link', url)
        }}
        saveCidAsFile={async (cid: string, name: string) => {
          ipc.send?.('save-file', {cid, name})
        }}
        windowUtils={windowUtils}
        darkMode={darkMode}
      >
        <Suspense
          fallback={
            <YStack fullscreen ai="center" jc="center">
              <Spinner />
            </YStack>
          }
        >
          <ErrorBoundary
            FallbackComponent={RootAppError}
            onReset={() => {
              window.location.reload()
            }}
          >
            <NavigationContainer
              initialNav={
                // @ts-expect-error
                window.initNavState
              }
            >
              <DaemonStatusProvider>
                <Main
                  className={
                    // this is used by editor.css which doesn't know tamagui styles, boooo!
                    darkMode ? 'mintter-app-dark' : 'mintter-app-light'
                  }
                />
              </DaemonStatusProvider>
            </NavigationContainer>
            <Toaster
              position="bottom-center"
              toastOptions={{className: 'toaster'}}
            />
          </ErrorBoundary>
        </Suspense>
      </AppContextProvider>
    )
  }

  if (daemonState?.t === 'error') {
    return (
      <StyleProvider darkMode={darkMode}>
        <AppErrorContent message={daemonState?.message} />
      </StyleProvider>
    )
  }

  return null
}

function ElectronApp() {
  const ipc = useMemo(() => createIPC(), [])
  const queryClient = useMemo(() => getQueryClient(ipc), [ipc])

  const trpcClient = useMemo(
    () =>
      trpc.createClient({
        links: [ipcLink()],
        transformer: superjson,
      }),
    [],
  )

  return (
    <trpc.Provider queryClient={queryClient.client} client={trpcClient}>
      <MainApp queryClient={queryClient} ipc={ipc} />
    </trpc.Provider>
  )
}

ReactDOM.createRoot(document.getElementById('root')!).render(
  <React.StrictMode>
    <ElectronApp />
  </React.StrictMode>,
)<|MERGE_RESOLUTION|>--- conflicted
+++ resolved
@@ -71,46 +71,11 @@
       enabledLogMessages.has(methodFullname) &&
       !hiddenLogMessages.has(methodFullname)
     ) {
-<<<<<<< HEAD
-      logger.log(
-        `🔃 to ${req.method.name} `,
-        `${req.message.mnemonic.length} words HIDDEN FROM LOGS`,
-        // @ts-ignore
-        result?.message,
-      )
-      return result
-    }
-    if (
-      req.method.name === 'GenMnemonic' &&
-      req.service.typeName === 'com.mintter.daemon.v1alpha.Daemon'
-    ) {
-      logger.log(`🔃 to ${req.method.name} `, req.message, 'HIDDEN FROM LOGS')
-      return result
-    }
-    const enabledLogMessages = new Set<string>([
-      // 'Accounts.ListAccounts',
-      // 'Groups.GetGroup',
-      'Groups.ListContent',
-      // etc.. add the messages you need to see here, please comment out before committing!
-    ])
-    const messageName: string = req.method.name
-    const serviceLabel = req.service.typeName.split('.').at(-1)
-    const request = req.message
-    const response = result?.message
-    if (serviceLabel === 'Daemon' && messageName === 'GetInfo') return result
-    if (serviceLabel === 'Networking' && messageName === 'GetPeerInfo')
-      return result
-    if (enabledLogMessages.has(`${serviceLabel}.${messageName}`)) {
-      logger.log(`🔃 to ${serviceLabel}.${req.method.name} `, request, response)
-    } else {
-      logger.log(`🔃 to ${serviceLabel}.${req.method.name} `)
-=======
       const request = req.message
       const response = result?.message
       logger.log(`🔃 to ${methodFullname}`, request, response)
     } else if (!hiddenLogMessages.has(methodFullname)) {
       logger.log(`🔃 to ${methodFullname}`)
->>>>>>> c1fdeadc
     }
     return result
   } catch (e) {
