--- conflicted
+++ resolved
@@ -29,11 +29,7 @@
   getFocusedWindow,
   getWindowsState,
 } from './app-windows'
-<<<<<<< HEAD
-import {log, logFilePath} from './logger'
-=======
 import {info, loggingDir} from './logger'
->>>>>>> c1fdeadc
 
 const invalidationHandlers = new Set<(queryKey: any) => void>()
 
@@ -231,11 +227,7 @@
 export type AppRouter = typeof router
 
 export async function handleUrlOpen(url: string) {
-<<<<<<< HEAD
-  log('[Deep Link Open]: ', url)
-=======
   info('[Deep Link Open]: ', url)
->>>>>>> c1fdeadc
   const hmId = await resolveHmIdToAppRoute(url, grpcClient)
   if (!hmId?.navRoute) {
     const connectionRegexp = /connect-peer\/([\w\d]+)/
