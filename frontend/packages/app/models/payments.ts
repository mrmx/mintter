import {
  BACKEND_GRAPHQL_ENDPOINT,
  ExportWalletInput,
  LightningWallet,
  Mutation,
  Payments,
  Query,
} from '@mintter/shared'
import {
  FetchQueryOptions,
<<<<<<< HEAD
  UseMutationOptions,
=======
  MutationOptions,
>>>>>>> c1fdeadc
  UseQueryOptions,
  useMutation,
  useQuery,
} from '@tanstack/react-query'
import {gql, request} from 'graphql-request'
import appError from '../errors'

const getWalletsQuery = gql`
  query getWallets {
    me {
      wallets {
        id
        isDefault
        name
        balanceSats
      }
    }
  }
`

function queryWallets():
  | UseQueryOptions<Array<LightningWallet>>
  | FetchQueryOptions<Array<LightningWallet>> {
  return {
    queryKey: ['payments', 'wallets'],
    queryFn: async () => {
      try {
        let req: Query = await request(
          BACKEND_GRAPHQL_ENDPOINT,
          getWalletsQuery,
        )
        return req.me.wallets ?? []
      } catch (error) {
        appError(`queryWallets error: ${JSON.stringify(error)}`, {error})
        return []
      }
    },
    retry: true,
    retryOnMount: true,
    retryDelay(failureCount, error) {
      return failureCount * 2_000
    },
  }
}

export function useWallets() {
  return useQuery(queryWallets())
}

const getInvoicesByWalletQuery = gql`
  query getInvoicesByWallet($walletId: ID!) {
    payments(walletID: $walletId) {
      received {
        PaymentHash
        Description
        Destination
        Amount
        Status
        PaymentRequest
        IsPaid
        ExpiresAt
      }
      sent {
        PaymentHash
        Description
        Destination
        Amount
        Status
        PaymentRequest
        IsPaid
        ExpiresAt
      }
    }
  }
`

function queryInvoicesByWallet(
  walletId?: string,
): UseQueryOptions<Payments> | FetchQueryOptions<Payments> {
  return {
    enabled: !!walletId,
    queryKey: ['payments', 'invoices', walletId],
    queryFn: async () => {
      try {
        let req: Query = await request(
          BACKEND_GRAPHQL_ENDPOINT,
          getInvoicesByWalletQuery,
          {
            walletId,
          },
        )
        console.log('🚀 ~ file: payments.ts:95 ~ queryFn: ~ req:', req)
        return req.payments
      } catch (error) {
        appError(`queryInvoicesByWallet error: ${JSON.stringify(error)}`, {
          error,
        })
        return {received: [], sent: []}
      }
    },
  }
}

export function useInvoicesBywallet(walletId?: string) {
  return useQuery(queryInvoicesByWallet(walletId))
}

let exportWalletMutationQuery = gql`
  mutation exportWallet($id: ID!) {
    exportWallet(input: {id: $id}) {
      credentials
    }
  }
`

<<<<<<< HEAD
export function mutationExportWallet(opts: UseMutationOptions = {}) {
=======
export function mutationExportWallet(
  opts: MutationOptions<{credentials: string}, unknown, ExportWalletInput> = {},
) {
>>>>>>> c1fdeadc
  return {
    mutationFn: async (input: ExportWalletInput) => {
      try {
        let req: Mutation = await request(
          BACKEND_GRAPHQL_ENDPOINT,
          exportWalletMutationQuery,
          input,
        )

        return req.exportWallet
      } catch (error) {
        appError(`Error exporting wallet`, {error})
        return {credentials: ''}
      }
    },
    ...opts,
  } satisfies MutationOptions<{credentials: string}, unknown, {id: string}>
}

export function useExportWallet() {
  return useMutation(mutationExportWallet())
}<|MERGE_RESOLUTION|>--- conflicted
+++ resolved
@@ -8,11 +8,7 @@
 } from '@mintter/shared'
 import {
   FetchQueryOptions,
-<<<<<<< HEAD
-  UseMutationOptions,
-=======
   MutationOptions,
->>>>>>> c1fdeadc
   UseQueryOptions,
   useMutation,
   useQuery,
@@ -128,13 +124,9 @@
   }
 `
 
-<<<<<<< HEAD
-export function mutationExportWallet(opts: UseMutationOptions = {}) {
-=======
 export function mutationExportWallet(
   opts: MutationOptions<{credentials: string}, unknown, ExportWalletInput> = {},
 ) {
->>>>>>> c1fdeadc
   return {
     mutationFn: async (input: ExportWalletInput) => {
       try {
