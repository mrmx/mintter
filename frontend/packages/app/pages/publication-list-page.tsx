--- conflicted
+++ resolved
@@ -10,11 +10,6 @@
   Delete,
   DialogDescription,
   DialogTitle,
-<<<<<<< HEAD
-  Form,
-  Label,
-=======
->>>>>>> c1fdeadc
   SizableText,
   Spinner,
   TamaguiElement,
@@ -27,26 +22,13 @@
 import {createPublicWebHmUrl, idToUrl, unpackHmId} from '@mintter/shared'
 import copyTextToClipboard from 'copy-text-to-clipboard'
 import {useCallback, useEffect, useRef, useState} from 'react'
-<<<<<<< HEAD
-import {useForm} from 'react-hook-form'
-import {z} from 'zod'
-=======
->>>>>>> c1fdeadc
 import {useAppContext} from '../app-context'
 import {DeleteDocumentDialog} from '../components/delete-dialog'
 import {useAppDialog} from '../components/dialog'
 import {copyLinkMenuItem} from '../components/list-item'
 import {MainWrapper, MainWrapperNoScroll} from '../components/main-wrapper'
 import {PublicationListItem} from '../components/publication-list-item'
-<<<<<<< HEAD
-import {
-  queryPublication,
-  useCreatePublication,
-  usePublicationFullList,
-} from '../models/documents'
-=======
 import {queryPublication, usePublicationFullList} from '../models/documents'
->>>>>>> c1fdeadc
 import {useWaitForPublication} from '../models/web-links'
 import {toast} from '../toast'
 
