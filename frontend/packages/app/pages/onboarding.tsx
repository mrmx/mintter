import {MintterIcon} from '@mintter/app/components/mintter-icon'
import appError from '@mintter/app/errors'
import {useSetProfile} from '@mintter/app/models/accounts'
import {useAccountRegistration, useMnemonics} from '@mintter/app/models/daemon'
import {trpc} from '@mintter/desktop/src/trpc'
import {Profile as ProfileType} from '@mintter/shared'
import {
  Button,
  ButtonProps,
  Copy,
  ErrorIcon,
  Fieldset,
  H1,
  H2,
  Input,
  Label,
  Next,
  ParagraphProps,
  Prev,
  Reload,
  Select,
  Separator,
  SizableText,
  Spinner,
  StepWrapper as StyledStepWrapper,
  TextArea,
  Tooltip,
  XStack,
  YStack,
  useTheme,
} from '@mintter/ui'
import copyTextToClipboard from 'copy-text-to-clipboard'
import {
  PropsWithChildren,
  ReactNode,
  createContext,
  useCallback,
  useContext,
  useEffect,
  useMemo,
  useReducer,
  useRef,
  useState,
} from 'react'
import toast from 'react-hot-toast'
import {useConnectPeer} from '../models/contacts'
import {useWalletOptIn} from '../models/wallet'
import {useDaemonReady} from '../node-status-context'

const CONTENT_MAX_WIDTH = 500

export function Onboarding({onComplete}: {onComplete: () => void}) {
  return (
    <OnboardingProvider onComplete={onComplete}>
      <OnboardingSteps />
    </OnboardingProvider>
  )
}

export function OnboardingSteps() {
  let ctx = useOnboarding()
  const key = ctx.state.key
  let direction = ctx.state.direction
  return (
    <>
      {key == 'welcome' && <Welcome key={key} {...ctx} />}
      {key == 'add new device' && <NewDevice key={key} {...ctx} />}
      {key == 'create new account' && <Mnemonics key={key} {...ctx} />}
      {key == 'profile' && <Profile key={key} {...ctx} />}
      {key == 'analytics' && <Analytics key={key} {...ctx} />}
      {key == 'wallet' && <Wallet key={key} {...ctx} />}
      {key == 'connect site' && <ConnectSite key={key} {...ctx} />}
    </>
  )
}

type OnboardingStepProps = OBContext

function Welcome(props: OnboardingStepProps) {
  return (
    <StepWrapper>
      <XStack flex={1} gap="$10">
        <StepTitleSection step="welcome">
          <H2>Welcome to</H2>
          <H1>Mintter</H1>
        </StepTitleSection>

        <YStack flex={2} gap="$5">
          <StepParagraph>
            Welcome to Mintter, the decentralized knowledge collaboration app
            that fosters constructive dialogue and critical debate.
          </StepParagraph>
          <StepParagraph>
            Join us today to create and join communities, share knowledge, and
            connect with experts and peers around the world.
          </StepParagraph>
          <YStack flex={1} />
          <YStack alignItems="flex-start" justifyContent="center" space="$2">
            <Button
              size="$5"
              onPress={() => props.send('NEW_ACCOUNT')}
              id="btn-new-account"
            >
              Create a new Account
            </Button>
            <Button
              id="btn-new-device"
              size="$3"
              bg="transparent"
              flex={1}
              onPress={() => props.send('NEW_DEVICE')}
            >
              or add a new device to your current account
            </Button>
          </YStack>
        </YStack>
      </XStack>
    </StepWrapper>
  )
}

function Mnemonics(props: OnboardingStepProps) {
  const [ownSeed, setOwnSeed] = useState<string>('')
  const [useOwnSeed, setUseOwnSeed] = useState<boolean>(false)
  const [error, setError] = useState('')
  const mnemonics = useMnemonics()

  const register = useAccountRegistration({
    onError: () => {
      setError('Failed to register your words.')
      appError('Failed to register your words.')
    },
    onSuccess: () => props.send('NEXT'),
  })

  const handleSubmit = useCallback(() => {
    setError('')
    let words: Array<string> = mnemonics.data || []
    if (useOwnSeed) {
      if (!ownSeed) {
        setError(`must provide mnemonics (current: ${ownSeed})`)
      }

      let error = isInputValid(ownSeed)

      if (typeof error == 'string') {
        // this means is an error
        setError(`Invalid mnemonics: ${error}`)
        return
      } else {
        words = extractWords(ownSeed)
      }
    } else {
      // check if the mnemonics.data has content
      if (mnemonics.data) {
        words = mnemonics.data
      } else {
        setError(`No mnemonics returned from the API. please `)
        return
      }
    }

    if (!words) {
      setError('No mnemonics')
      return
    }

    register.mutate(words)

    function isInputValid(input: string): string | boolean {
      let res = extractWords(input)
      if (!res.length) {
        return `Can't extract words from input. malformed input => ${input}`
      }
      if (res.length == 12) {
        return false
      } else {
        return `input does not have a valid words amount, please add a 12 mnemonics word. current input is ${res.length}`
      }
    }

    function extractWords(input: string): Array<string> {
      const delimiters = [',', ' ', '.', ';', ':', '\n', '\t']
      let wordSplitting = [input]
      delimiters.forEach((delimiter) => {
        wordSplitting = wordSplitting.flatMap((word) => word.split(delimiter))
      })
      let words = wordSplitting.filter((word) => word.length > 0)
      return words
    }
  }, [mnemonics.data, ownSeed, useOwnSeed, register])

  function onCopy() {
    if (mnemonics.data) {
      copyTextToClipboard(mnemonics.data.join(' '))
      toast.success('Words copied to your clipboard!')
    } else {
      appError(
        `Mnemonics: No mnemonics to copy: ${JSON.stringify(mnemonics.data)}`,
      )
    }
  }

  return (
    <StepWrapper>
      <XStack flex={1} gap="$10">
        <StepTitleSection step="mnemonics">
          <H2>Your Keys.</H2>
          <H1>Your Data.</H1>
        </StepTitleSection>
        <YStack flex={2}>
          <YStack gap="$5" maxWidth={500}>
            <StepParagraph>
              Please save these words securely! This will allow you to recreate
              your account and recover associated funds:
            </StepParagraph>
            {useOwnSeed ? (
              <YStack gap="$2">
                <XStack
                  backgroundColor="$backgroundHover"
                  borderRadius="$5"
                  elevation="$3"
                >
                  <TextArea
                    autoFocus
                    fontSize={18}
                    flex={1}
                    id="mnemonics-input"
                    placeholder={
                      'Add your 12 mnemonics words \n(food barrel buzz, ...)'
                    }
                    minHeight={130}
                    onChangeText={setOwnSeed}
                    fontFamily="$mono"
                    fontWeight="500"
                    borderColor="$backgroundHover"
                    borderWidth="$0.5"
                  />
                </XStack>
                {error || register.status == 'error' ? (
                  <XStack
                    alignItems="center"
                    gap="$2"
                    backgroundColor="$red10"
                    borderRadius="$1"
                    paddingHorizontal="$4"
                    paddingVertical={0}
                  >
                    <ErrorIcon size={12} color="$red1" />
                    <SizableText size="$1" fontWeight="600" color="$red1">
                      {error}
                    </SizableText>
                  </XStack>
                ) : null}
              </YStack>
            ) : mnemonics.isError ? (
              <XStack
                padding="$4"
                theme="yellow"
                backgroundColor="$background"
                borderRadius="$5"
                elevation="$1"
                borderColor="$backgroundHover"
                borderWidth="$0.5"
              >
                <SizableText
                  fontFamily="$mono"
                  fontSize={14}
                  fontWeight="700"
                  display="block"
                  color="$color"
                >
                  {JSON.stringify(mnemonics.error, null)}
                </SizableText>
              </XStack>
            ) : (
              <XStack
                padding="$2"
                space
                backgroundColor="$background"
                borderRadius="$5"
                elevation="$3"
                minHeight={130}
                borderColor="$backgroundHover"
                borderWidth="$0.5"
                alignItems="flex-start"
              >
                <SizableText
                  padding="$2"
                  fontFamily="$mono"
                  fontSize={18}
                  fontWeight="700"
                  display="block"
                  id="mnemonics"
                >
                  {mnemonics.data?.join(' ')}
                </SizableText>
                <XStack>
                  <Tooltip content="regenerate words">
                    <Button
                      id="btn-reload-mnemonics"
                      flex={0}
                      flexShrink={0}
                      icon={Reload}
                      onPress={() => mnemonics.refetch()}
                      size="$2"
                    />
                  </Tooltip>
                  <Tooltip content="Copy words to clipboard">
                    <Button
                      id="btn-copy-mnemonics"
                      flex={0}
                      flexShrink={0}
                      icon={Copy}
                      onPress={onCopy}
                      size="$2"
                    />
                  </Tooltip>
                </XStack>
              </XStack>
            )}
            <XStack>
              <Button
                size="$2"
                theme="green"
                id="btn-toggle-seed"
                onPress={() => {
                  setOwnSeed('')
                  if (useOwnSeed) {
                    // refetch here is so that user always sees new words when they click "generate a new seed"
                    // so they feel like they're getting a secure fresh seed
                    mnemonics.refetch()
                    setUseOwnSeed(false)
                  } else {
                    setUseOwnSeed(true)
                  }
                }}
              >
                {useOwnSeed ? 'Generate a new seed' : 'Provide your own seed'}
              </Button>
            </XStack>
          </YStack>
        </YStack>
      </XStack>
      <XStack alignItems="center" justifyContent="flex-end" gap="$4">
        <PrevButton onPress={() => props.send('PREV')}>PREV</PrevButton>
        <NextButton onPress={handleSubmit}>NEXT</NextButton>
      </XStack>
    </StepWrapper>
  )
}

function NewDevice(props: OnboardingStepProps) {
  const [ownSeed, setOwnSeed] = useState<string>('')
  const [error, setError] = useState('')

  const register = useAccountRegistration({
    onError: () => {
      setError('Failed to register your words.')
      appError('Failed to register your words.')
    },
    onSuccess: () => props.send('NEXT'),
  })

  const handleSubmit = useCallback(() => {
    setError('')
    let words: Array<string> = []
    if (!ownSeed) {
      setError(`must provide mnemonics (current: ${ownSeed})`)
    }

    let error = isInputValid(ownSeed)

    if (typeof error == 'string') {
      // this means is an error
      setError(`Invalid mnemonics: ${error}`)
      return
    } else {
      words = extractWords(ownSeed)
    }

    if (!words) {
      setError('No mnemonics')
      return
    }

    register.mutate(words)

    function isInputValid(input: string): string | boolean {
      let res = extractWords(input)

      if (!res.length) {
        return `Can't extract words from input. malformed input => ${input}`
      }
      if (res.length == 12) {
        return false
      } else {
        return `input does not have a valid words amount, please add a 12 mnemonics word. current input is ${res.length}`
      }
    }

    function extractWords(input: string): Array<string> {
      const delimiters = [',', ' ', '.', ';', ':', '\n', '\t']
      let wordSplitting = [input]
      delimiters.forEach((delimiter) => {
        wordSplitting = wordSplitting.flatMap((word) => word.split(delimiter))
      })
      let words = wordSplitting.filter((word) => word.length > 0)
      return words
    }
  }, [ownSeed, register])

  return (
    <StepWrapper>
      <XStack flex={1} gap="$10">
        <StepTitleSection step="new-device">
          <H2>Setup</H2>
          <H1>New device.</H1>
        </StepTitleSection>
        <YStack flex={2}>
          <YStack gap="$5" maxWidth={500}>
            <StepParagraph>
              Add your account&apos;s mnemonics in the input below separated by
              commas.
            </StepParagraph>
            <YStack gap="$2">
              <XStack
                backgroundColor="$backgroundHover"
                borderRadius="$5"
                elevation="$3"
              >
                <TextArea
                  autoFocus
                  fontSize={18}
                  flex={1}
                  id="mnemonic-input"
                  placeholder={
                    'Add your 12 mnemonics words \n(food, barrel, buzz, ...)'
                  }
                  minHeight={130}
                  onChangeText={setOwnSeed}
                  fontFamily="$mono"
                  fontWeight="500"
                  borderColor="$backgroundHover"
                  borderWidth="$0.5"
                />
              </XStack>
              {error || register.status == 'error' ? (
                <XStack
                  alignItems="center"
                  gap="$2"
                  backgroundColor="$red10"
                  borderRadius="$1"
                  paddingHorizontal="$4"
                  paddingVertical={0}
                >
                  <ErrorIcon size={12} color="$red1" />
                  <SizableText size="$1" fontWeight="600" color="$red1">
                    {error}
                  </SizableText>
                </XStack>
              ) : null}
            </YStack>
          </YStack>
        </YStack>
      </XStack>
      <XStack alignItems="center" justifyContent="flex-end" gap="$4">
        <PrevButton onPress={() => props.send('PREV')}>PREV</PrevButton>
        <NextButton onPress={handleSubmit}>NEXT</NextButton>
      </XStack>
    </StepWrapper>
  )
}

function Profile(props: OnboardingStepProps) {
  const setProfile = useSetProfile({
    onError: (e) => appError('Failed to set your profile', e),
    onSuccess: () => props.send('NEXT'),
  })

  const submitValue = useRef({alias: '', bio: ''} as ProfileType)
  function onSubmit() {
    if (submitValue.current.alias == '' && submitValue.current.bio == '') {
      props.send('NEXT')
    } else {
      setProfile.mutate(submitValue.current)
    }
  }

  return (
    <StepWrapper>
      <XStack flex={1} gap="$10">
        <StepTitleSection step="profile">
          <H2>Profile</H2>
          <H1>Information</H1>
        </StepTitleSection>

        <YStack flex={2}>
          <YStack gap="$5" maxWidth={500}>
            <StepParagraph>
              Link your personal data with your new Mintter account. You can
              fill this information later if you prefer.
            </StepParagraph>
            <XStack maxWidth={CONTENT_MAX_WIDTH}>
              <YStack flex={1}>
                <Fieldset
                  paddingHorizontal={0}
                  margin={0}
                  borderColor="transparent"
                  borderWidth={0}
                >
                  <Label size="$2" htmlFor="alias" role="complementary">
                    Alias
                  </Label>
                  <Input
                    id="alias"
                    testID="input-alias"
                    onChangeText={(val) => (submitValue.current.alias = val)}
                    placeholder="Readable alias or username. Doesn't have to be unique."
                  />
                </Fieldset>
                <Fieldset
                  paddingHorizontal={0}
                  margin={0}
                  borderColor="transparent"
                  borderWidth={0}
                >
                  <Label size="$2" htmlFor="bio" role="complementary">
                    Bio
                  </Label>
                  <TextArea
                    autoFocus
                    id="bio"
                    multiline
                    minHeight={100}
                    numberOfLines={4}
                    onChangeText={(val: string) =>
                      (submitValue.current.bio = val)
                    }
                    placeholder="A little bit about yourself..."
                  />
                </Fieldset>
              </YStack>
            </XStack>
          </YStack>
        </YStack>
      </XStack>
      <XStack alignItems="center" justifyContent="flex-end" gap="$4">
        <NextButton onPress={onSubmit}>NEXT</NextButton>
      </XStack>
    </StepWrapper>
  )
}

function Analytics(props: OnboardingStepProps) {
  return (
    <StepWrapper>
      <XStack flex={1} gap="$10">
        <StepTitleSection step="analytics">
          <H2>Crash</H2>
          <H1>Analytics</H1>
        </StepTitleSection>

        <YStack flex={2}>
          <YStack gap="$5" maxWidth={500}>
            <StepParagraph>
              Pre-release versions of Mintter automatically send anonymized
              crash reports when things go wrong. This helps us fix bugs and
              improve performance.
            </StepParagraph>
            <StepParagraph>
              We strongly believe privacy is a basic human right, so the full
              release of Mintter will never send your data to anyone.
            </StepParagraph>
          </YStack>
        </YStack>
      </XStack>
      <XStack alignItems="center" justifyContent="flex-end" gap="$4">
        <PrevButton onPress={() => props.send('PREV')}>PREV</PrevButton>
        <NextButton onPress={() => props.send('NEXT')}>NEXT</NextButton>
      </XStack>
    </StepWrapper>
  )
}

function Wallet(props: OnboardingStepProps) {
  const {optIn, wallets} = useWalletOptIn({
    onError: (e) => {
      toast.error(e.message)
    },
  })
  return (
    <StepWrapper>
      <XStack flex={1} gap="$10">
        <StepTitleSection step="wallet">
          <H2>Sponsorship</H2>
          <H1>Wallet</H1>
        </StepTitleSection>
        <YStack flex={2}>
          {wallets.data?.length && wallets.data?.length > 0 ? (
            <StepParagraph>Your wallet is ready to use!</StepParagraph>
          ) : wallets.data?.length === 0 ? (
            <YStack gap="$5" maxWidth={500}>
              <StepParagraph>
                Opt in to receiving lightning payments
              </StepParagraph>
              <XStack>
                <Button
                  onPress={() => {
                    optIn.mutate()
                  }}
                >
                  Accept Lightning Payments
                </Button>
              </XStack>
            </YStack>
          ) : null}
        </YStack>
      </XStack>
      <XStack alignItems="center" justifyContent="flex-end" gap="$4">
        {optIn.isLoading || optIn.isLoading ? <Spinner /> : null}
        <PrevButton onPress={() => props.send('PREV')}>PREV</PrevButton>
        <NextButton onPress={() => props.send('NEXT')}>NEXT</NextButton>
      </XStack>
    </StepWrapper>
  )
}

const SuggestedSites = ['mintter.com', 'hyper.media']

function ConnectSite(props: OnboardingStepProps) {
  const isDaemonReady = useDaemonReady()
  const connectPeer = useConnectPeer({
    syncImmediately: true,
    aggressiveInvalidation: true,
    onSuccess: () => {
      props.complete()
    },
<<<<<<< HEAD
    onError: (e, peer) => {
      console.error(e)
      toast.error('Failed to connect to ' + peer)
=======
    onError: (error, peer) => {
      appError(`Failed to connect to ${peer}`, {error})
>>>>>>> c1fdeadc
    },
  })
  const [siteDomain, setSiteDomain] = useState(SuggestedSites[0])
  const [customSite, setCustomSite] = useState(false)
  const customDomainInput = useRef(null)
  useEffect(() => {
    if (customSite) {
      customDomainInput.current?.focus()
    }
  }, [customSite])
  return (
    <StepWrapper>
      <XStack flex={1} gap="$10">
        <StepTitleSection step="site">
          <H2>Connect</H2>
          <H1>First Site</H1>
        </StepTitleSection>

        <YStack flex={2}>
          <YStack gap="$5" width={440}>
            <StepParagraph width={360}>
              Choose the domain to sync your first content from. You will
              connect to more sites later as you discover them.
            </StepParagraph>

            {customSite ? (
              <Input
                ref={customDomainInput}
                value={siteDomain}
                onChangeText={setSiteDomain}
                placeholder={SuggestedSites[0]}
              />
            ) : (
              <Select
                value={siteDomain}
                onValueChange={(value) => {
                  if (value === 'custom domain') {
                    setSiteDomain('')
                    setCustomSite(true)
                  } else {
                    setSiteDomain(value)
                  }
                }}
              >
                <Select.Trigger>
                  <Select.Value placeholder="..." />
                </Select.Trigger>
                <Select.Content>
                  <Select.Viewport>
                    {SuggestedSites.map((suggestedDomain, index) => (
                      <Select.Item
                        key={suggestedDomain}
                        index={index}
                        value={suggestedDomain}
                      >
                        <Select.ItemText>{suggestedDomain}</Select.ItemText>
                      </Select.Item>
                    ))}
                    <Separator />
                    <Select.Item
                      index={SuggestedSites.length}
                      value="custom domain"
                    >
                      <Select.ItemText>Custom Domain...</Select.ItemText>
                    </Select.Item>
                  </Select.Viewport>
                  <Select.ScrollDownButton />
                </Select.Content>
              </Select>
            )}
            <StepParagraph>
              Or you can skip this step, create content locally, and share with
              peers you connect to.
            </StepParagraph>
          </YStack>
        </YStack>
      </XStack>
      <XStack alignItems="center" justifyContent="flex-end" gap="$4">
        {connectPeer.isLoading || !isDaemonReady ? <Spinner /> : null}
        <Button onPress={() => props.complete()} size="$4">
          Skip
        </Button>
        <NextButton
          size="$4"
          disabled={!isDaemonReady}
          onPress={() => {
            const domainToUse =
              siteDomain === '' ? SuggestedSites[0] : siteDomain
            const fullDomain = /^https?:\/\//.test(domainToUse)
              ? siteDomain
              : `https://${siteDomain}`
            connectPeer.mutate(fullDomain)
          }}
        >
          Connect Site
        </NextButton>
      </XStack>
    </StepWrapper>
  )
}

function StepWrapper({children, ...props}: PropsWithChildren<unknown>) {
  const theme = useTheme()
  return (
    <StyledStepWrapper
      fullscreen
      x={0}
      opacity={1}
      animation={
        import.meta.env.VITE_NO_ANIMS
          ? undefined
          : [
              'medium',
              {
                opacity: {
                  overshootClamping: true,
                },
              },
            ]
      }
      {...props}
    >
      <YStack
        flex={1}
        alignItems="center"
        justifyContent="center"
        className="window-drag"
      >
        <YStack
          className="no-window-drag"
          borderRadius="$7"
          elevation="$12"
          backgroundColor="$background1"
          minWidth={678}
          minHeight={500}
          maxWidth={1024}
        >
          <YStack alignItems="flex-start" padding="$6">
            <MintterIcon
              size="$3"
              color={theme.color8?.val || 'hsl(0, 0%, 81.0%)'}
            />
          </YStack>

          <YStack flex={1} padding="$6" gap="$5">
            {children}
          </YStack>
        </YStack>
      </YStack>
    </StyledStepWrapper>
  )
}

function StepParagraph({children, ...props}: ParagraphProps) {
  return (
    <SizableText size="$5" maxWidth={CONTENT_MAX_WIDTH}>
      {children}
    </SizableText>
  )
}

function NextButton(props: ButtonProps) {
  return <Button id="btn-next" iconAfter={Next} size="$4" {...props} />
}

function PrevButton(props: ButtonProps) {
  return (
    <Button
      id="btn-prev"
      chromeless
      icon={Prev}
      size="$2"
      opacity={0.5}
      {...props}
    />
  )
}

function StepTitleSection({
  children,
  step,
}: {
  children: ReactNode
  step: string
}) {
  return (
    <YStack id={`${step}-title-section`} flex={0} flexShrink={0} width={240}>
      {children}
    </YStack>
  )
}

let machine = {
  id: 'Onboarding',
  initial: 'welcome',
  states: {
    welcome: {
      on: {
        NEW_DEVICE: {
          target: 'add new device',
        },
        NEW_ACCOUNT: {
          target: 'create new account',
        },
      },
    },
    'add new device': {
      on: {
        NEXT: {
          target: 'connect site',
        },
        PREV: {
          target: 'welcome',
        },
      },
    },
    'create new account': {
      on: {
        PREV: {
          target: 'welcome',
        },
        NEXT: {
          target: 'profile',
        },
      },
    },
    'connect site': {
      final: true,
    },
    profile: {
      on: {
        NEXT: {
          target: 'wallet',
        },
        PREV: {
          target: 'create new account',
        },
      },
    },
    wallet: {
      on: {
        NEXT: {
          target: 'analytics',
        },
        PREV: {
          target: 'profile',
        },
      },
    },
    analytics: {
      on: {
        NEXT: {
          target: 'connect site',
        },
        PREV: {
          target: 'profile',
        },
      },
    },
  },
}

function transition(state: OBState, event: OBAction): OBState {
  const nextState: {target: keyof typeof machine.states} | {} =
    // @ts-expect-error
    machine.states[state.key].on?.[event]?.target || state

  return {
    // @ts-expect-error
    key: nextState,
    direction: event == 'PREV' ? -1 : 1,
  }
}

type OBState = {
  key: keyof typeof machine.states
  direction: 1 | -1
}

type OBAction = 'NEXT' | 'PREV' | 'NEW_DEVICE' | 'NEW_ACCOUNT'

type OBContext = {
  state: OBState
  send: (action: OBAction) => void
  complete: () => void
}

let OnboardingContext = createContext<null | OBContext>(null)

export function OnboardingProvider({
  children,
  initialStep = {
    key: 'welcome',
    direction: 1,
  },
  onComplete,
}: {
  children: ReactNode
  initialStep?: OBState
  onComplete: () => void
}) {
  let [state, send] = useReducer(transition, initialStep)
  const writeIsProbablyNewAccount =
    trpc.welcoming.writeIsProbablyNewAccount.useMutation()
  let value = useMemo(
    () => ({
      state,
      complete: onComplete,
      send: (action: OBAction) => {
        if (action === 'NEW_ACCOUNT') {
          writeIsProbablyNewAccount.mutate(true)
        } else if (action === 'NEW_DEVICE') {
          writeIsProbablyNewAccount.mutate(false)
        }
        send(action)
      },
    }),
    [state, writeIsProbablyNewAccount],
  )

  return (
    <OnboardingContext.Provider value={value}>
      {children}
    </OnboardingContext.Provider>
  )
}

export function useOnboarding() {
  const ob = useContext(OnboardingContext)
  if (!ob)
    throw new Error('useOnboarding must be used within a OnboardingProvider')
  return ob
}<|MERGE_RESOLUTION|>--- conflicted
+++ resolved
@@ -636,14 +636,8 @@
     onSuccess: () => {
       props.complete()
     },
-<<<<<<< HEAD
-    onError: (e, peer) => {
-      console.error(e)
-      toast.error('Failed to connect to ' + peer)
-=======
     onError: (error, peer) => {
       appError(`Failed to connect to ${peer}`, {error})
->>>>>>> c1fdeadc
     },
   })
   const [siteDomain, setSiteDomain] = useState(SuggestedSites[0])
