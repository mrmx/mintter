--- conflicted
+++ resolved
@@ -45,10 +45,9 @@
   createUnorderedListPlugin(),
   createOrderedListPlugin(),
 
-<<<<<<< HEAD
-  createTabPlugin()
-=======
+  createTabPlugin(),
   {
+    name: 'normalize',
     configureEditor(editor) {
       const {normalizeNode} = editor
 
@@ -60,5 +59,4 @@
       return editor
     },
   },
->>>>>>> 4a30d4fe
 ]